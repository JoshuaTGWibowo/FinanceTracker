{
  "expo": {
    "name": "financetracker",
    "slug": "financetracker",
    "version": "1.0.0",
    "orientation": "portrait",
    "icon": "./assets/images/icon.png",
    "scheme": "financetracker",
    "userInterfaceStyle": "automatic",
    "newArchEnabled": true,
    "ios": {
      "supportsTablet": true
    },
    "android": {
      "adaptiveIcon": {
        "backgroundColor": "#E6F4FE",
        "foregroundImage": "./assets/images/android-icon-foreground.png",
        "backgroundImage": "./assets/images/android-icon-background.png",
        "monochromeImage": "./assets/images/android-icon-monochrome.png"
      },
      "edgeToEdgeEnabled": true,
      "predictiveBackGestureEnabled": false
    },
    "web": {
      "output": "static",
      "favicon": "./assets/images/favicon.png"
    },
    "plugins": [
      "expo-router",
      [
        "expo-splash-screen",
        {
          "image": "./assets/images/splash-icon.png",
          "imageWidth": 200,
          "resizeMode": "contain",
          "backgroundColor": "#ffffff",
          "dark": {
            "backgroundColor": "#000000"
          }
        }
      ]
    ],
    "experiments": {
      "typedRoutes": true,
      "reactCompiler": true
    },
    "extra": {
      "router": {},
      "eas": {
        "projectId": "220c2e25-c875-429b-820d-ba0e4d33d124"
      },
<<<<<<< HEAD
      "supabaseUrl": "",
      "supabaseAnonKey": ""
=======
      "supabaseUrl": "https://wdfirowqsecwvvsylguj.supabase.co",
      "supabaseAnonKey": "eyJhbGciOiJIUzI1NiIsInR5cCI6IkpXVCJ9.eyJpc3MiOiJzdXBhYmFzZSIsInJlZiI6IndkZmlyb3dxc2Vjd3Z2c3lsZ3VqIiwicm9sZSI6ImFub24iLCJpYXQiOjE3NjM0NDMwMDMsImV4cCI6MjA3OTAxOTAwM30.bau4BorDp_rcaalOQ56Ke9VuogOiNjP8w_nTbar4wuw"
>>>>>>> 91ed8b56
    },
    "owner": "joshuat723"
  }
}<|MERGE_RESOLUTION|>--- conflicted
+++ resolved
@@ -49,13 +49,10 @@
       "eas": {
         "projectId": "220c2e25-c875-429b-820d-ba0e4d33d124"
       },
-<<<<<<< HEAD
-      "supabaseUrl": "",
-      "supabaseAnonKey": ""
-=======
+
       "supabaseUrl": "https://wdfirowqsecwvvsylguj.supabase.co",
       "supabaseAnonKey": "eyJhbGciOiJIUzI1NiIsInR5cCI6IkpXVCJ9.eyJpc3MiOiJzdXBhYmFzZSIsInJlZiI6IndkZmlyb3dxc2Vjd3Z2c3lsZ3VqIiwicm9sZSI6ImFub24iLCJpYXQiOjE3NjM0NDMwMDMsImV4cCI6MjA3OTAxOTAwM30.bau4BorDp_rcaalOQ56Ke9VuogOiNjP8w_nTbar4wuw"
->>>>>>> 91ed8b56
+
     },
     "owner": "joshuat723"
   }
