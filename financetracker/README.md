# FinanceTracker Expo App

A minimalist finance tracker MVP built with Expo Router, TypeScript, Zustand, and a dark neon aesthetic. Designed for seamless use inside Expo Go on iOS with a modular structure so data storage can evolve toward SQLite in the future.

## Features

- **Bottom tab navigation** with Home, Transactions, Leaderboard, and Account screens powered by Expo Router.
- **Home dashboard** showing balance, monthly insights, and a 7-day cash flow mini bar chart rendered with `react-native-svg`.
- **Floating action button** to add new transactions in a polished modal using the native date picker.
- **Transactions feed** grouped by day with income in green and expenses in red.
- **Account settings** to tweak the profile name and preferred currency, ready for future persistence layers.
- **Global state** handled via Zustand with mock data so the UI is populated on first launch.

## Project structure

```
app/
  _layout.tsx            // Root stack & modal wiring
  (tabs)/                // Bottom tab routes
    _layout.tsx
    home.tsx
    transactions.tsx
    leaderboard.tsx
    account.tsx
  transactions/
    new.tsx              // Add transaction modal
components/
  MiniBarChart.tsx
lib/
  store.ts               // Zustand store + seed data
theme.ts                 // Shared colors, spacing, typography, components
```

## Getting started on Windows

1. **Install dependencies**
   ```bash
   npm install
   ```

2. **Start the Expo dev server**
   ```bash
   npx expo start --tunnel
   ```
   The `--tunnel` flag is recommended on Windows to avoid local network configuration issues when pairing with an iOS device running Expo Go.

3. **Open the app**
   - Scan the QR code with the Camera app on your iPhone and open with Expo Go, **or**
   - Run `npx expo start --ios` from a Mac if you have access to the iOS simulator.

## Key dependencies

- `expo-router` for typed, file-based navigation
- `zustand` for simple global state management
- `@react-native-community/datetimepicker` for native date selection
- `react-native-svg` for the dashboard mini chart
- `dayjs` for lightweight date formatting
- `@supabase/supabase-js` for cloud persistence

All dependencies ship with Expo SDK 54 defaults, so no native configuration is required.

## Supabase setup

The app can hydrate and persist finance data against a Supabase project. Provide your
workspace values through Expo public env vars or `app.json` extras:

```
EXPO_PUBLIC_SUPABASE_URL=<your project url>
EXPO_PUBLIC_SUPABASE_ANON_KEY=<your anon key>
```

When configured, the app will:

- Load accounts, transactions, recurring items, budget goals, and categories from Supabase at startup.
- Write changes (adding/editing transactions, accounts, categories, recurring entries, and budget goals) back to Supabase tables.
- Sync profile preferences such as currency and theme mode.
<<<<<<< HEAD
- Listen for realtime table changes to keep the app in sync across devices.
=======
>>>>>>> 91ed8b56

Tables are expected to follow the names used in `lib/supabase/storage.ts` (e.g., `transactions`, `accounts`, `recurring_transactions`).

## Scripts

| Command | Description |
| ------- | ----------- |
| `npm start` | Launch the Expo dev server |
| `npm run ios` | Shortcut for `expo start --ios` |
| `npm run android` | Shortcut for `expo start --android` |
| `npm run web` | Launch the web preview |
| `npm run lint` | Run Expo's ESLint preset |

## Next steps

- Replace the in-memory store with SQLite or another persistent layer.
- Sync transactions with a backend for multi-device support.
- Expand the leaderboard into a social feature with live rankings.

Enjoy tracking your spending! ✨<|MERGE_RESOLUTION|>--- conflicted
+++ resolved
@@ -74,10 +74,8 @@
 - Load accounts, transactions, recurring items, budget goals, and categories from Supabase at startup.
 - Write changes (adding/editing transactions, accounts, categories, recurring entries, and budget goals) back to Supabase tables.
 - Sync profile preferences such as currency and theme mode.
-<<<<<<< HEAD
 - Listen for realtime table changes to keep the app in sync across devices.
-=======
->>>>>>> 91ed8b56
+
 
 Tables are expected to follow the names used in `lib/supabase/storage.ts` (e.g., `transactions`, `accounts`, `recurring_transactions`).
 
